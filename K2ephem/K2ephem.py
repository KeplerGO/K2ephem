<<<<<<< HEAD
"""Checks whether a Solar System Body is in a future K2 field of view.
"""
=======
"""Checks whether a Solar System Body is in a past or future K2 field of view."""
>>>>>>> 7796b220
from __future__ import print_function

import os
import sys
import argparse
import logging
from io import StringIO

try:
    # Python 3
    from urllib.request import urlopen
except ImportError:
    # Legacy Python
    from urllib2 import urlopen

import pandas as pd
import matplotlib.pyplot as pl

from K2fov.K2onSilicon import onSiliconCheck
from K2fov import projection
from K2fov import getFieldInfo, getKeplerFov


logging.basicConfig(level="INFO")

# Which campaigns should we test visibility for?
FIRST_CAMPAIGN = 0
LAST_CAMPAIGN = 18  # Note that K2 may continue beyond this!

# Endpoint to obtain ephemerides from JPL/Horizons
HORIZONS_URL = ("http://ssd.jpl.nasa.gov/horizons_batch.cgi?"
                "batch=1&COMMAND=%27{target}%27&MAKE_EPHEM=%27YES%27%20&"
                "CENTER=%27500@-227%27&TABLE_TYPE=%27OBSERVER%27&"
                "START_TIME=%27{start}%27&STOP_TIME=%27{stop}%27&"
                "STEP_SIZE=%27{step_size}%20d%27%20&ANG_FORMAT=%27DEG%27&"
                "QUANTITIES=%272,3,9%27&CSV_FORMAT=%27YES%27""")


class EphemFailure(Exception):
    # JPL/Horizons ephemerides could not be retrieved
    pass


def jpl2pandas(fileobj):
    """Converts a csv ephemeris file from JPL/Horizons into a DataFrame.

    Parameters
    ----------
    fileobj : file-like object that supports the `readlines()` function.
        Must be in JPL/Horizons' CSV-like format.

    Returns
    -------
    ephemeris : `pandas.DataFrame` object
    """
    jpl = fileobj.readlines()
    logging.debug("JPL Horizons ephemeris contains {} lines.".format(len(jpl)))
    csv_started = False
    csv = StringIO()
    for idx, line in enumerate(jpl):
        line = line.decode('utf-8')
        if line.startswith("$$EOE"):  # "End of ephemerides"
            break
        if csv_started:
            csv.write(line)
        if line.startswith("$$SOE"):  # "Start of ephemerides"
            csv.write(jpl[idx - 2].decode('utf-8'))  # Header line
            csv_started = True
    if len(csv.getvalue()) < 1:
        jpl_output = "\n".join([line.decode("utf-8")
                                for line in jpl])
        logging.error(jpl_output)
        logging.error("Uhoh, something went wrong! "
                      "Most likely, JPL/Horizons did not recognize the target."
                      " Check their response above to understand why.")
        raise EphemFailure()
    csv.seek(0)
    df = pd.DataFrame.from_csv(csv)
    # Rename the columns to make them easier to use
    df = df.rename(columns={'R.A._(a-app)': "ra",
                            ' DEC_(a-app)': "dec",
                            ' dRA*cosD': "dra",
                            'd(DEC)/dt': "ddec",
                            '  APmag': "mag"})
    return df


def get_ephemeris(target, start, stop, step_size=5):
    """Returns a file-like object containing the JPL/Horizons response.

    Parameters
    ----------
    target : str

    start : int
        Ephemeris will begin at the beginning of Campaign number `start`.

    stop : int
        Ephemeris will end at the end of Campaign number `stop`.

    step_size : int
        Resolution of the ephemeris in number of days.

    Returns
    -------
    ephemeris : file-like object.
        Containing the response from JPL/Horizons.
    """
    arg = {
            "target": target.replace(" ", "%20"),
            "start": getFieldInfo(start)["start"],
            "stop": getFieldInfo(stop)["stop"],
            "step_size": step_size
           }
    print("Obtaining ephemeris for {target} "
          "from JPL/Horizons...".format(**arg))
    url = HORIZONS_URL.format(**arg)
    return urlopen(url)


def check_target(target, start=FIRST_CAMPAIGN, stop=LAST_CAMPAIGN, create_plot=False):
    fileobj = get_ephemeris(target, start, stop)
    ephem = jpl2pandas(fileobj)
    visible_campaigns = []
    for c in range(start, stop + 1):
        visible = False
        fovobj = getKeplerFov(c)
        campaign_ephem = ephem.loc[getFieldInfo(c)["start"]:getFieldInfo(c)["stop"]]
        if create_plot:
            ph = projection.PlateCaree()
            #k.plotPointing(ph, showOuts=False, plot_degrees=False)
            pl.figure()
            fovobj.plotOutline(ph)
            pl.plot(campaign_ephem["ra"], campaign_ephem["dec"],
                    color="black", lw=3)
            pl.xlim([0, 360])
            pl.ylim([-30, 30])
            plot_fn = "{}-c{}.png".format(target, c)
            logging.info("Writing {}".format(plot_fn))
            pl.savefig(plot_fn)
            pl.close()
        for idx, row in campaign_ephem.iterrows():
            if onSiliconCheck(row["ra"], row["dec"], fovobj):
                logging.debug("{} is visible in C{}.".format(target, c))
                logging.debug(campaign_ephem[["dra", "ddec"]])
                visible = True
                break
        if visible:
            visible_campaigns.append(c)
            continue
    return visible_campaigns


def K2ephem_main(args=None):
    """Exposes k2ephem to the command line."""
    parser = argparse.ArgumentParser(
                    description="Check if a Solar System object is "
                                "(or was) observable by NASA's K2 mission. "
                                "This command will query JPL/Horizons "
                                "to find out.")
    parser.add_argument('target',
                        help="Name of the target. "
                             "Must be known to JPL/Horizons.")
    args = parser.parse_args(args)

    try:
        campaigns = check_target(args.target)
        if len(campaigns) == 0:
            print("'{}' does not appear to be visible "
                  "in K2 campaigns {}-{}.".format(args.target,
                                                  FIRST_CAMPAIGN,
                                                  LAST_CAMPAIGN))
        else:
            print("Object '{}' is visible in Campaigns {}.".format(args.target,
                                                                   str(campaigns)))
    except EphemFailure:
        # Something went wrong while querying JPL/Horizons;
        # an error message would have been logging at point of failure
        pass


if __name__ == "__main__":
    K2ephem_main()<|MERGE_RESOLUTION|>--- conflicted
+++ resolved
@@ -1,9 +1,5 @@
-<<<<<<< HEAD
-"""Checks whether a Solar System Body is in a future K2 field of view.
+"""Checks whether a Solar System Body is in a past or future K2 field of view.
 """
-=======
-"""Checks whether a Solar System Body is in a past or future K2 field of view."""
->>>>>>> 7796b220
 from __future__ import print_function
 
 import os
